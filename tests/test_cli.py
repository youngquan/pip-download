--- conflicted
+++ resolved
@@ -118,11 +118,7 @@
     runner = CliRunner()
     package_name = "ujson"
     result = runner.invoke(
-<<<<<<< HEAD
-        pipdownload, ["ujson", "-py", "cp36", "-p", "manylinux", "-d", tmp_path, "--no-source"]
-=======
         pipdownload, [package_name, "-py", "cp36", "-p", "manylinux", "-d", tmp_path]
->>>>>>> f3f7e7eb
     )
     assert result.exit_code == 0
     files = list(tmp_path.iterdir())
@@ -186,12 +182,9 @@
     with open(settings.SETTINGS_FILE, "w") as f:
         json.dump(settings_dict, f, indent=True)
 
-<<<<<<< HEAD
-    _ = runner.invoke(pipdownload, ["MarkupSafe==1.1.1", "-d", str(tmp_path)])
-=======
+
     package_name = "MarkupSafe"
     result = runner.invoke(pipdownload, [package_name, "-d", str(tmp_path)])
->>>>>>> f3f7e7eb
 
     files = list(tmp_path.iterdir())
     assert len(files) == get_file_num_from_site_pypi_org(
