import json
from pathlib import Path

from click.testing import CliRunner
from pipdownload import settings
from pipdownload.cli import pipdownload
from pipdownload.utils import resolve_package_file

from tests.conftest import get_file_num_from_site_pypi_org


# TODO: How to avoid the situation where there has already been a config file.
def test_download_colorama_package(tmp_path: Path):
    runner = CliRunner()
    package_name = "colorama"
    result = runner.invoke(pipdownload, [package_name, "-d", str(tmp_path)])
    assert result.exit_code == 0
    files = list(tmp_path.iterdir())
    assert len(files) == get_file_num_from_site_pypi_org(package_name)


# Add-on for ignoring unused version - Conflict between platform and version check #13
# --python-version py3 --python-version cp37 --platform-tag manylinux1_x86_64 --dest . --no-source beautifulsoup4==4.8.2
# Should download beautifulsoup4-4.8.2-py3-none-any.whl, soupsieve-2.0.1-py3-none-any.whl
# NOT TO BE DOWNLOADED :  beautifulsoup4-4.8.2-py2-none-any.whl
def test_download_bs4_package(tmp_path: Path):
    runner = CliRunner()
    result = runner.invoke(pipdownload, ["--python-version", "py3", "--python-version", "cp37",
                                         "--platform-tag", "manylinux1_x86_64", "-d", str(tmp_path), "--no-source",
                                         "beautifulsoup4==4.8.2"])
    assert result.exit_code == 0
    files = list(tmp_path.iterdir())
    assert len(files) == 2


# Add-on for ignoring unused version - Conflict between platform and version check #13
# --python-version py3 --python-version cp37 --platform-tag manylinux1_x86_64 --dest . --no-source beautifulsoup4==4.8.2
# Should download beautifulsoup4-4.8.2-py3-none-any.whl, soupsieve-2.0.1-py3-none-any.whl
# NOT TO BE DOWNLOADED :  beautifulsoup4-4.8.2-py2-none-any.whl
def test_download_bs4_package_noparam(tmp_path: Path):
    runner = CliRunner()
    result = runner.invoke(pipdownload, ["beautifulsoup4==4.8.2", "-d", str(tmp_path)])
    assert result.exit_code == 0
    files = list(tmp_path.iterdir())
    assert len(files) == 5


# Add-on for ignoring unused version - Conflict between platform and version check #13
# --python-version py3 --python-version cp37 --platform-tag manylinux1_x86_64 --dest . --no-source beautifulsoup4==4.8.2
# Should download beautifulsoup4-4.8.2-py3-none-any.whl, soupsieve-2.0.1-py3-none-any.whl
# NOT TO BE DOWNLOADED :  beautifulsoup4-4.8.2-py2-none-any.whl
def test_download_bs4_package_veronly(tmp_path: Path):
    runner = CliRunner()
    result = runner.invoke(pipdownload, ["--python-version", "cp37", "beautifulsoup4==4.8.2", "-d", str(tmp_path)])
    assert result.exit_code == 0
    files = list(tmp_path.iterdir())
    assert len(files) == 2


# Add-on for ignoring unused version - Conflict between platform and version check #13
# --python-version py3 --python-version cp37 --platform-tag manylinux1_x86_64 --dest . --no-source beautifulsoup4==4.8.2
# Should download beautifulsoup4-4.8.2-py3-none-any.whl, soupsieve-2.0.1-py3-none-any.whl
# NOT TO BE DOWNLOADED :  beautifulsoup4-4.8.2-py2-none-any.whl
def test_download_pip20_2_3_package(tmp_path: Path):
    runner = CliRunner()
    result = runner.invoke(pipdownload, ["--python-version", "py3", "pip==20.2.3", "-d", str(tmp_path)])
    assert result.exit_code == 0
    files = list(tmp_path.iterdir())
    assert len(files) == 2


# "redundant" means there are redundant blank lines in requirement file.
def test_download_from_requirement_file_redundant(
        requirement_file_redundant, tmp_path: Path
):
    runner = CliRunner()
    result = runner.invoke(
        pipdownload, ["-r", requirement_file_redundant, "-d", tmp_path]
    )
    assert result.exit_code == 0
    files = list(tmp_path.iterdir())
    assert len(files) == 2


def test_download_from_requirement_file_normal(requirement_file_normal, tmp_path):
    runner = CliRunner()
    result = runner.invoke(pipdownload, ["-r", requirement_file_normal, "-d", tmp_path])
    assert result.exit_code == 0
    files = list(tmp_path.iterdir())
    assert len(files) == 2


def test_download_with_option_whl_suffixes(tmp_path):
    runner = CliRunner()
    package_name = "MarkupSafe"
    result = runner.invoke(
        pipdownload, [package_name, "--suffix", "win_amd64", "-d", tmp_path]
    )
    assert result.exit_code == 0
    files = list(tmp_path.iterdir())
    # TODO: This should be consider again!
    python_package = resolve_package_file(files[0].name)

    assert len(files) == get_file_num_from_site_pypi_org(package_name, ["win_amd64"], package_version=python_package.version)


def test_download_with_option_python_versions(tmp_path):
    runner = CliRunner()
    package_name = "MarkupSafe"
    result = runner.invoke(pipdownload, [package_name, "-py", "cp27", "-d", tmp_path])
    assert result.exit_code == 0
    files = list(tmp_path.iterdir())
    assert len(files) == get_file_num_from_site_pypi_org(package_name, ["cp27"])


# Added -no-source because other way round 4 files were returned
def test_download_with_option_python_versions_and_platform_tags(tmp_path):
    runner = CliRunner()
    package_name = "ujson"
    result = runner.invoke(
        pipdownload, [package_name, "-py", "cp36", "-p", "manylinux", "-d", tmp_path]
    )
    assert result.exit_code == 0
    files = list(tmp_path.iterdir())
<<<<<<< HEAD
    assert len(files) == 4
=======
    python_package = resolve_package_file(files[0].name)
    assert len(files) == get_file_num_from_site_pypi_org(
        package_name, ["cp36", "manylinux"], package_version=python_package.version
    )
>>>>>>> d89fcff1


def test_download_when_dest_dir_does_not_exists(tmp_path: Path):
    runner = CliRunner()
    dir_name = "tmp"
    package_name = "colorama"
    result = runner.invoke(pipdownload, ["colorama", "-d", str(tmp_path / dir_name)])
    assert result.exit_code == 0
    dirs = list(tmp_path.iterdir())
    assert len(dirs) == 1
    files = list((tmp_path / dir_name).iterdir())
    assert len(files) == get_file_num_from_site_pypi_org(package_name)


def test_option_platform_tag(tmp_path):
    runner = CliRunner()
    package_name = "ujson"
    result = runner.invoke(
        pipdownload, [package_name, "-p", "win_amd64", "-d", tmp_path]
    )
    assert result.exit_code == 0
    files = list(tmp_path.iterdir())
    python_package = resolve_package_file(files[0].name)
    assert len(files) == get_file_num_from_site_pypi_org(package_name, ["win_amd64"],
                                                         package_version=python_package.version)


def test_option_on_source(tmp_path: Path):
    runner = CliRunner()
    package_name = "colorama"
    result = runner.invoke(
        pipdownload, [package_name, "--no-source", "-d", str(tmp_path)]
    )
    assert result.exit_code == 0
    files = list(tmp_path.iterdir())
    assert len(files) == get_file_num_from_site_pypi_org(package_name, no_source=True)


def test_option_no_source_no_wheel(tmp_path: Path):
    runner = CliRunner()
    result = runner.invoke(
        pipdownload, ["pyusb==1.0.2", "--no-source", "-d", str(tmp_path)]
    )
    assert result.exit_code == 0
    files = list(tmp_path.iterdir())
    assert len(files) == 0


def test_option_no_source_no_wheel_source_as_fallback(tmp_path: Path):
    runner = CliRunner()
    result = runner.invoke(
        pipdownload, ["pyusb==1.0.2", "--no-source", "--source-as-fallback", "-d", str(tmp_path)]
    )
    assert result.exit_code == 0
    files = list(tmp_path.iterdir())
    assert len(files) == 1


def test_packege_with_egg_file(tmp_path: Path):
    runner = CliRunner()
    result = runner.invoke(pipdownload, ["protobuf==3.9.2", "-d", str(tmp_path)])
    assert result.exit_code == 0
    # files = list(tmp_path.iterdir())
    # assert len(files) == 1


def test_download_with_config_file(tmp_path: Path):
    runner = CliRunner()
    result = runner.invoke(pipdownload, ["--show-config"])
    assert result.exit_code == 0

    runner = CliRunner()
    settings_dict = {"python-versions": ["cp37"], "platform-tags": ["win_amd64"]}
    with open(settings.SETTINGS_FILE, "w") as f:
        json.dump(settings_dict, f, indent=True)


    package_name = "MarkupSafe"
    result = runner.invoke(pipdownload, [package_name, "-d", str(tmp_path)])

    files = list(tmp_path.iterdir())
    assert len(files) == get_file_num_from_site_pypi_org(
        package_name, ["cp37", "win_amd64"]
    )
    Path(settings.SETTINGS_FILE).unlink()


def test_download_package_can_not_install_on_windows(tmp_path: Path):
    runner = CliRunner()
    package_name = "gnureadline"
    result = runner.invoke(pipdownload, [package_name, "-d", str(tmp_path)])
    assert result.exit_code == 0
    files = list(tmp_path.iterdir())
    assert len(files) == get_file_num_from_site_pypi_org(package_name)<|MERGE_RESOLUTION|>--- conflicted
+++ resolved
@@ -122,14 +122,10 @@
     )
     assert result.exit_code == 0
     files = list(tmp_path.iterdir())
-<<<<<<< HEAD
-    assert len(files) == 4
-=======
     python_package = resolve_package_file(files[0].name)
     assert len(files) == get_file_num_from_site_pypi_org(
         package_name, ["cp36", "manylinux"], package_version=python_package.version
     )
->>>>>>> d89fcff1
 
 
 def test_download_when_dest_dir_does_not_exists(tmp_path: Path):
