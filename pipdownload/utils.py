--- conflicted
+++ resolved
@@ -12,10 +12,6 @@
 import tempfile
 import urllib
 from functools import partial
-<<<<<<< HEAD
-from typing import BinaryIO, Dict, Generator, Iterator, List, NoReturn, Set
-from urllib.parse import urljoin, urlparse, urlunparse
-=======
 from typing import BinaryIO
 from typing import Dict
 from typing import Generator
@@ -25,7 +21,6 @@
 from urllib.parse import urljoin
 from urllib.parse import urlparse
 from urllib.parse import urlunparse
->>>>>>> d89fcff1
 
 import click
 import requests
@@ -331,10 +326,11 @@
     return loc
 
 
-<<<<<<< HEAD
+
 def wheel_package_exists(package_links: Set[str]) -> bool:
     return any([".whl" in link for link in package_links])
-=======
+
+ 
 def _is_running_32bit() -> bool:
     return sys.maxsize == 2147483647
 
@@ -456,5 +452,4 @@
         )
         logger.error(e)
         return False
-    return True
->>>>>>> d89fcff1
+    return True