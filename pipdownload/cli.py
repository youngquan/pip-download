--- conflicted
+++ resolved
@@ -12,19 +12,6 @@
 import requests
 from cachecontrol import CacheControl
 # from pipdownload.settings import SETTINGS_FILE
-<<<<<<< HEAD
-from pipdownload import logger, settings
-from pipdownload.utils import (
-    TempDirectory,
-    download as normal_download,
-    get_file_links,
-    mkurl_pypi_url,
-    quiet_download,
-    resolve_package_file,
-    wheel_package_exists
-)
-from tzlocal import get_localzone
-=======
 from pipdownload import logger
 from pipdownload import settings
 from pipdownload.utils import TempDirectory
@@ -34,7 +21,6 @@
 from pipdownload.utils import mkurl_pypi_url
 from pipdownload.utils import quiet_download
 from pipdownload.utils import resolve_package_file
->>>>>>> d89fcff1
 
 sess = requests.Session()
 session = CacheControl(sess)
@@ -126,7 +112,6 @@
           "For use in other tools for checking the libraries."),
 )
 def pipdownload(
-<<<<<<< HEAD
         packages,
         index_url,
         requirement_file,
@@ -139,19 +124,6 @@
         source_as_fallback,
         show_config,
         show_urls
-=======
-    packages,
-    index_url,
-    requirement_file,
-    dest_dir,
-    whl_suffixes,
-    platform_tags,
-    python_versions,
-    quiet,
-    no_source,
-    show_config,
-    show_urls,
->>>>>>> d89fcff1
 ):
     """
     pip-download is a tool which can be used to download python projects and their dependencies listed on
